/*---------------------------------------------------------------------------------------------
 *  Copyright (c) Microsoft Corporation. All rights reserved.
 *  Licensed under the MIT License. See License.txt in the project root for license information.
 *--------------------------------------------------------------------------------------------*/
'use strict';

import {
	createMainContextProxyIdentifier as createMainId,
	createExtHostContextProxyIdentifier as createExtId,
	ProxyIdentifier, IThreadService
} from 'vs/workbench/services/thread/common/threadService';

import * as vscode from 'vscode';

import URI from 'vs/base/common/uri';
import Severity from 'vs/base/common/severity';
import {TPromise} from 'vs/base/common/winjs.base';

import {IMarkerData} from 'vs/platform/markers/common/markers';
import {Position as EditorPosition} from 'vs/platform/editor/common/editor';
import {IMessage, IExtensionDescription} from 'vs/platform/extensions/common/extensions';
import {StatusbarAlignment as MainThreadStatusBarAlignment} from 'vs/platform/statusbar/common/statusbar';
import {ITelemetryInfo} from 'vs/platform/telemetry/common/telemetry';
import {ICommandHandlerDescription} from 'vs/platform/commands/common/commands';

import * as editorCommon from 'vs/editor/common/editorCommon';
import * as modes from 'vs/editor/common/modes';
import {IResourceEdit} from 'vs/editor/common/services/bulkEdit';

import {ConfigurationTarget} from 'vs/workbench/services/configuration/common/configurationEditing';

import {IPickOpenEntry, IPickOptions} from 'vs/workbench/services/quickopen/common/quickOpenService';
import {IWorkspaceSymbol} from 'vs/workbench/parts/search/common/search';
import {IApplyEditsOptions, TextEditorRevealType, ITextEditorConfigurationUpdate, IResolvedTextEditorConfiguration, ISelectionChangeEvent} from './mainThreadEditorsTracker';

export interface InstanceSetter<T> {
	set<R extends T>(instance:T): R;
}

export class InstanceCollection {
	private _items: {[id:string]:any;};

	constructor() {
		this._items = Object.create(null);
	}

	public define<T>(id:ProxyIdentifier<T>): InstanceSetter<T> {
		let that = this;
		return new class {
			set(value:T) {
				that._set(id, value);
				return value;
			}
		};
	}

	_set<T>(id:ProxyIdentifier<T>, value:T): void {
		this._items[id.id] = value;
	}

	public finish(isMain:boolean, threadService:IThreadService): void {
		let expected = (isMain ? MainContext : ExtHostContext);
		Object.keys(expected).forEach((key) => {
			let id = expected[key];
			let value = this._items[id.id];

			if (!value) {
				throw new Error(`Missing actor ${key} (isMain: ${id.isMain}, id:  ${id.id})`);
			}
			threadService.set<any>(id, value);
		});
	}
}

function ni() { return new Error('Not implemented'); }

// --- main thread

export abstract class MainThreadCommandsShape {
	$registerCommand(id: string): TPromise<any> { throw ni(); }
	$unregisterCommand(id: string): TPromise<any> { throw ni(); }
	$executeCommand<T>(id: string, args: any[]): Thenable<T> { throw ni(); }
	$getCommands(): Thenable<string[]> { throw ni(); }
}

export abstract class MainThreadConfigurationShape {
	$updateConfigurationOption(target: ConfigurationTarget, key: string, value: any): TPromise<void> { throw ni(); }
}

export abstract class MainThreadDiagnosticsShape {
	$changeMany(owner: string, entries: [URI, IMarkerData[]][]): TPromise<any> { throw ni(); }
	$clear(owner: string): TPromise<any> { throw ni(); }
}

export abstract class MainThreadDocumentsShape {
	$tryOpenDocument(uri: URI): TPromise<any> { throw ni(); }
	$registerTextContentProvider(handle:number, scheme: string): void { throw ni(); }
	$onVirtualDocumentChange(uri: URI, value: string): void { throw ni(); }
	$unregisterTextContentProvider(handle: number): void { throw ni(); }
	$trySaveDocument(uri: URI): TPromise<boolean> { throw ni(); }
}

export abstract class MainThreadEditorsShape {
	$tryShowTextDocument(resource: URI, position: EditorPosition, preserveFocus: boolean): TPromise<string> { throw ni(); }
	$registerTextEditorDecorationType(key: string, options: editorCommon.IDecorationRenderOptions): void { throw ni(); }
	$removeTextEditorDecorationType(key: string): void { throw ni(); }
	$tryShowEditor(id: string, position: EditorPosition): TPromise<void> { throw ni(); }
	$tryHideEditor(id: string): TPromise<void> { throw ni(); }
	$trySetOptions(id: string, options: ITextEditorConfigurationUpdate): TPromise<any> { throw ni(); }
	$trySetDecorations(id: string, key: string, ranges: editorCommon.IDecorationOptions[]): TPromise<any> { throw ni(); }
	$tryRevealRange(id: string, range: editorCommon.IRange, revealType: TextEditorRevealType): TPromise<any> { throw ni(); }
	$trySetSelections(id: string, selections: editorCommon.ISelection[]): TPromise<any> { throw ni(); }
	$tryApplyEdits(id: string, modelVersionId: number, edits: editorCommon.ISingleEditOperation[], opts:IApplyEditsOptions): TPromise<boolean> { throw ni(); }
}

export abstract class MainThreadErrorsShape {
	onUnexpectedExtHostError(err: any): void { throw ni(); }
}

export abstract class MainThreadLanguageFeaturesShape {
	$unregister(handle: number): TPromise<any> { throw ni(); }
	$registerOutlineSupport(handle: number, selector: vscode.DocumentSelector): TPromise<any> { throw ni(); }
	$registerCodeLensSupport(handle: number, selector: vscode.DocumentSelector): TPromise<any> { throw ni(); }
	$registerDeclaractionSupport(handle: number, selector: vscode.DocumentSelector): TPromise<any> { throw ni(); }
	$registerHoverProvider(handle: number, selector: vscode.DocumentSelector): TPromise<any> { throw ni(); }
	$registerDocumentHighlightProvider(handle: number, selector: vscode.DocumentSelector): TPromise<any> { throw ni(); }
	$registerReferenceSupport(handle: number, selector: vscode.DocumentSelector): TPromise<any> { throw ni(); }
	$registerQuickFixSupport(handle: number, selector: vscode.DocumentSelector): TPromise<any> { throw ni(); }
	$registerDocumentFormattingSupport(handle: number, selector: vscode.DocumentSelector): TPromise<any> { throw ni(); }
	$registerRangeFormattingSupport(handle: number, selector: vscode.DocumentSelector): TPromise<any> { throw ni(); }
	$registerOnTypeFormattingSupport(handle: number, selector: vscode.DocumentSelector, autoFormatTriggerCharacters: string[]): TPromise<any> { throw ni(); }
	$registerNavigateTypeSupport(handle: number): TPromise<any> { throw ni(); }
	$registerRenameSupport(handle: number, selector: vscode.DocumentSelector): TPromise<any> { throw ni(); }
	$registerSuggestSupport(handle: number, selector: vscode.DocumentSelector, triggerCharacters: string[]): TPromise<any> { throw ni(); }
	$registerSignatureHelpProvider(handle: number, selector: vscode.DocumentSelector, triggerCharacter: string[]): TPromise<any> { throw ni(); }
	$registerDocumentLinkProvider(handle: number, selector: vscode.DocumentSelector): TPromise<any> { throw ni(); }
	$setLanguageConfiguration(handle: number, languageId:string, configuration: vscode.LanguageConfiguration): TPromise<any> { throw ni(); }
}

export abstract class MainThreadLanguagesShape {
	$getLanguages(): TPromise<string[]> { throw ni(); }
}

export abstract class MainThreadMessageServiceShape {
	$showMessage(severity: Severity, message: string, commands: { title: string; isCloseAffordance: boolean; handle: number; }[]): Thenable<number> { throw ni(); }
}

export abstract class MainThreadOutputServiceShape {
	$append(channelId: string, label: string, value: string): TPromise<void> { throw ni(); }
	$clear(channelId: string, label: string): TPromise<void> { throw ni(); }
	$reveal(channelId: string, label: string, preserveFocus: boolean): TPromise<void> { throw ni(); }
	$close(channelId: string): TPromise<void> { throw ni(); }
}

export abstract class MainThreadTerminalServiceShape {
<<<<<<< HEAD
	$createTerminal(name?: string): number { throw ni(); }
=======
	$createTerminal(name?: string, shellPath?: string): TPromise<number> { throw ni(); }
>>>>>>> c0c4029d
	$dispose(terminalId: number): void { throw ni(); }
	$hide(terminalId: number): void { throw ni(); }
	$sendText(terminalId: number, text: string, addNewLine: boolean): void { throw ni(); }
	$show(terminalId: number, preserveFocus: boolean): void { throw ni(); }
}

export interface MyQuickPickItems extends IPickOpenEntry {
	handle: number;
}
export abstract class MainThreadQuickOpenShape {
	$show(options: IPickOptions): Thenable<number> { throw ni(); }
	$setItems(items: MyQuickPickItems[]): Thenable<any> { throw ni(); }
	$setError(error: Error): Thenable<any> { throw ni(); }
	$input(options: vscode.InputBoxOptions, validateInput: boolean): TPromise<string> { throw ni(); }
}

export abstract class MainThreadStatusBarShape {
	$setEntry(id: number, text: string, tooltip: string, command: string, color: string, alignment: MainThreadStatusBarAlignment, priority: number): void { throw ni(); }
	$dispose(id: number) { throw ni(); }
}

export abstract class MainThreadStorageShape {
	$getValue<T>(shared: boolean, key: string): TPromise<T> { throw ni(); }
	$setValue(shared: boolean, key: string, value: any): TPromise<any> { throw ni(); }
}

export abstract class MainThreadTelemetryShape {
	$publicLog(eventName: string, data?: any): void { throw ni(); }
	$getTelemetryInfo(): TPromise<ITelemetryInfo> { throw ni(); }
}

export abstract class MainThreadWorkspaceShape {
	$startSearch(include: string, exclude: string, maxResults: number, requestId: number): Thenable<URI[]> { throw ni(); }
	$cancelSearch(requestId: number): Thenable<boolean> { throw ni(); }
	$saveAll(includeUntitled?: boolean): Thenable<boolean> { throw ni(); }
	$applyWorkspaceEdit(edits: IResourceEdit[]): TPromise<boolean> { throw ni(); }
}

export abstract class MainProcessExtensionServiceShape {
	$onExtensionHostReady(extensionDescriptions: IExtensionDescription[], messages: IMessage[]): TPromise<void> { throw ni(); }
	$localShowMessage(severity: Severity, msg: string): void { throw ni(); }
	$onExtensionActivated(extensionId: string): void { throw ni(); }
	$onExtensionActivationFailed(extensionId: string): void { throw ni(); }
}

// -- extension host

export abstract class ExtHostCommandsShape {
	$executeContributedCommand<T>(id: string, ...args: any[]): Thenable<T> { throw ni(); }
	$getContributedCommandHandlerDescriptions(): TPromise<{ [id: string]: string | ICommandHandlerDescription }> { throw ni(); }
}

export abstract class ExtHostConfigurationShape {
	$acceptConfigurationChanged(config: any) { throw ni(); }
}

export abstract class ExtHostDiagnosticsShape {

}

export interface IModelAddedData {
	url: URI;
	versionId: number;
	value: editorCommon.IRawText;
	modeId: string;
	isDirty: boolean;
}
export abstract class ExtHostDocumentsShape {
	$provideTextDocumentContent(handle: number, uri: URI): TPromise<string> { throw ni(); }
	$acceptModelAdd(initData: IModelAddedData): void { throw ni(); }
	$acceptModelModeChanged(strURL: string, oldModeId: string, newModeId: string): void { throw ni(); }
	$acceptModelSaved(strURL: string): void { throw ni(); }
	$acceptModelDirty(strURL: string): void { throw ni(); }
	$acceptModelReverted(strURL: string): void { throw ni(); }
	$acceptModelRemoved(strURL: string): void { throw ni(); }
	$acceptModelChanged(strURL: string, events: editorCommon.IModelContentChangedEvent2[]): void { throw ni(); }
}

export interface ITextEditorAddData {
	id: string;
	document: URI;
	options: IResolvedTextEditorConfiguration;
	selections: editorCommon.ISelection[];
	editorPosition: EditorPosition;
}
export interface ITextEditorPositionData {
	[id: string]: EditorPosition;
}
export abstract class ExtHostEditorsShape {
	$acceptTextEditorAdd(data: ITextEditorAddData): void { throw ni(); }
	$acceptOptionsChanged(id: string, opts: IResolvedTextEditorConfiguration): void { throw ni(); }
	$acceptSelectionsChanged(id: string, event: ISelectionChangeEvent): void { throw ni(); }
	$acceptActiveEditorAndVisibleEditors(id: string, visibleIds: string[]): void { throw ni(); }
	$acceptEditorPositionData(data: ITextEditorPositionData): void { throw ni(); }
	$acceptTextEditorRemove(id: string): void { throw ni(); }
}

export abstract class ExtHostExtensionServiceShape {
	$localShowMessage(severity: Severity, msg: string): void { throw ni(); }
	$activateExtension(extensionDescription: IExtensionDescription): TPromise<void> { throw ni(); }
}

export interface FileSystemEvents {
	created: URI[];
	changed: URI[];
	deleted: URI[];
}
export abstract class ExtHostFileSystemEventServiceShape {
	$onFileEvent(events: FileSystemEvents) { throw ni(); }
}

export interface ObjectIdentifier {
	$ident: number;
}

export namespace ObjectIdentifier {
	export function mixin<T>(obj: T, id: number): T & ObjectIdentifier {
		Object.defineProperty(obj, '$ident', { value: id, enumerable: true });
		return <T & ObjectIdentifier>obj;
	}
	export function get(obj: any): number {
		return obj['$ident'];
	}
}

export abstract class ExtHostHeapServiceShape {
	$onGarbageCollection(ids: number[]): void { throw ni(); }
}

export abstract class ExtHostLanguageFeaturesShape {
	$provideDocumentSymbols(handle: number, resource: URI): TPromise<modes.SymbolInformation[]> { throw ni(); }
	$provideCodeLenses(handle: number, resource: URI): TPromise<modes.ICodeLensSymbol[]> { throw ni(); }
	$resolveCodeLens(handle: number, resource: URI, symbol: modes.ICodeLensSymbol): TPromise<modes.ICodeLensSymbol> { throw ni(); }
	$provideDefinition(handle: number, resource: URI, position: editorCommon.IPosition): TPromise<modes.Definition> { throw ni(); }
	$provideHover(handle: number, resource: URI, position: editorCommon.IPosition): TPromise<modes.Hover> { throw ni(); }
	$provideDocumentHighlights(handle: number, resource: URI, position: editorCommon.IPosition): TPromise<modes.DocumentHighlight[]> { throw ni(); }
	$provideReferences(handle: number, resource: URI, position: editorCommon.IPosition, context: modes.ReferenceContext): TPromise<modes.Location[]> { throw ni(); }
	$provideCodeActions(handle: number, resource: URI, range: editorCommon.IRange): TPromise<modes.CodeAction[]> { throw ni(); }
	$provideDocumentFormattingEdits(handle: number, resource: URI, options: modes.FormattingOptions): TPromise<editorCommon.ISingleEditOperation[]> { throw ni(); }
	$provideDocumentRangeFormattingEdits(handle: number, resource: URI, range: editorCommon.IRange, options: modes.FormattingOptions): TPromise<editorCommon.ISingleEditOperation[]> { throw ni(); }
	$provideOnTypeFormattingEdits(handle: number, resource: URI, position: editorCommon.IPosition, ch: string, options: modes.FormattingOptions): TPromise<editorCommon.ISingleEditOperation[]> { throw ni(); }
	$provideWorkspaceSymbols(handle: number, search: string): TPromise<IWorkspaceSymbol[]> { throw ni(); }
	$resolveWorkspaceSymbol(handle: number, symbol: IWorkspaceSymbol): TPromise<IWorkspaceSymbol> { throw ni(); }
	$provideRenameEdits(handle: number, resource: URI, position: editorCommon.IPosition, newName: string): TPromise<modes.WorkspaceEdit> { throw ni(); }
	$provideCompletionItems(handle: number, resource: URI, position: editorCommon.IPosition): TPromise<modes.ISuggestResult> { throw ni(); }
	$resolveCompletionItem(handle: number, resource: URI, position: editorCommon.IPosition, suggestion: modes.ISuggestion): TPromise<modes.ISuggestion> { throw ni(); }
	$provideSignatureHelp(handle: number, resource: URI, position: editorCommon.IPosition): TPromise<modes.SignatureHelp> { throw ni(); }
	$provideDocumentLinks(handle: number, resource: URI): TPromise<modes.ILink[]> { throw ni(); }
	$resolveDocumentLink(handle: number, link: modes.ILink): TPromise<modes.ILink> { throw ni(); }
}

export abstract class ExtHostQuickOpenShape {
	$onItemSelected(handle: number): void { throw ni(); }
	$validateInput(input: string): TPromise<string> { throw ni(); }
}

// --- proxy identifiers

export const MainContext = {
	MainThreadCommands: createMainId<MainThreadCommandsShape>('MainThreadCommands', MainThreadCommandsShape),
	MainThreadConfiguration: createMainId<MainThreadConfigurationShape>('MainThreadConfiguration', MainThreadConfigurationShape),
	MainThreadDiagnostics: createMainId<MainThreadDiagnosticsShape>('MainThreadDiagnostics', MainThreadDiagnosticsShape),
	MainThreadDocuments: createMainId<MainThreadDocumentsShape>('MainThreadDocuments', MainThreadDocumentsShape),
	MainThreadEditors: createMainId<MainThreadEditorsShape>('MainThreadEditors', MainThreadEditorsShape),
	MainThreadErrors: createMainId<MainThreadErrorsShape>('MainThreadErrors', MainThreadErrorsShape),
	MainThreadLanguageFeatures: createMainId<MainThreadLanguageFeaturesShape>('MainThreadLanguageFeatures', MainThreadLanguageFeaturesShape),
	MainThreadLanguages: createMainId<MainThreadLanguagesShape>('MainThreadLanguages', MainThreadLanguagesShape),
	MainThreadMessageService: createMainId<MainThreadMessageServiceShape>('MainThreadMessageService', MainThreadMessageServiceShape),
	MainThreadOutputService: createMainId<MainThreadOutputServiceShape>('MainThreadOutputService', MainThreadOutputServiceShape),
	MainThreadQuickOpen: createMainId<MainThreadQuickOpenShape>('MainThreadQuickOpen', MainThreadQuickOpenShape),
	MainThreadStatusBar: createMainId<MainThreadStatusBarShape>('MainThreadStatusBar', MainThreadStatusBarShape),
	MainThreadStorage: createMainId<MainThreadStorageShape>('MainThreadStorage', MainThreadStorageShape),
	MainThreadTelemetry: createMainId<MainThreadTelemetryShape>('MainThreadTelemetry', MainThreadTelemetryShape),
	MainThreadTerminalService: createMainId<MainThreadTerminalServiceShape>('MainThreadTerminalService', MainThreadTerminalServiceShape),
	MainThreadWorkspace: createMainId<MainThreadWorkspaceShape>('MainThreadWorkspace', MainThreadWorkspaceShape),
	MainProcessExtensionService: createMainId<MainProcessExtensionServiceShape>('MainProcessExtensionService', MainProcessExtensionServiceShape),
};

export const ExtHostContext = {
	ExtHostCommands: createExtId<ExtHostCommandsShape>('ExtHostCommands', ExtHostCommandsShape),
	ExtHostConfiguration: createExtId<ExtHostConfigurationShape>('ExtHostConfiguration', ExtHostConfigurationShape),
	ExtHostDiagnostics: createExtId<ExtHostDiagnosticsShape>('ExtHostDiagnostics', ExtHostDiagnosticsShape),
	ExtHostDocuments: createExtId<ExtHostDocumentsShape>('ExtHostDocuments', ExtHostDocumentsShape),
	ExtHostEditors: createExtId<ExtHostEditorsShape>('ExtHostEditors', ExtHostEditorsShape),
	ExtHostFileSystemEventService: createExtId<ExtHostFileSystemEventServiceShape>('ExtHostFileSystemEventService', ExtHostFileSystemEventServiceShape),
	ExtHostHeapService: createExtId<ExtHostHeapServiceShape>('ExtHostHeapMonitor', ExtHostHeapServiceShape),
	ExtHostLanguageFeatures: createExtId<ExtHostLanguageFeaturesShape>('ExtHostLanguageFeatures', ExtHostLanguageFeaturesShape),
	ExtHostQuickOpen: createExtId<ExtHostQuickOpenShape>('ExtHostQuickOpen', ExtHostQuickOpenShape),
	ExtHostExtensionService: createExtId<ExtHostExtensionServiceShape>('ExtHostExtensionService', ExtHostExtensionServiceShape),
};<|MERGE_RESOLUTION|>--- conflicted
+++ resolved
@@ -153,11 +153,7 @@
 }
 
 export abstract class MainThreadTerminalServiceShape {
-<<<<<<< HEAD
-	$createTerminal(name?: string): number { throw ni(); }
-=======
-	$createTerminal(name?: string, shellPath?: string): TPromise<number> { throw ni(); }
->>>>>>> c0c4029d
+	$createTerminal(name?: string, shellPath?: string): number { throw ni(); }
 	$dispose(terminalId: number): void { throw ni(); }
 	$hide(terminalId: number): void { throw ni(); }
 	$sendText(terminalId: number, text: string, addNewLine: boolean): void { throw ni(); }
