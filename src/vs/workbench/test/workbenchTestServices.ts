/*---------------------------------------------------------------------------------------------
 *  Copyright (c) Microsoft Corporation. All rights reserved.
 *  Licensed under the MIT License. See License.txt in the project root for license information.
 *--------------------------------------------------------------------------------------------*/

'use strict';

import 'vs/workbench/parts/files/electron-browser/files.contribution'; // load our contribution into the test
import { FileEditorInput } from 'vs/workbench/parts/files/common/editors/fileEditorInput';
import { Promise, TPromise } from 'vs/base/common/winjs.base';
import { TestInstantiationService } from 'vs/platform/instantiation/test/common/instantiationServiceMock';
import * as paths from 'vs/base/common/paths';
import URI from 'vs/base/common/uri';
import { ITelemetryService } from 'vs/platform/telemetry/common/telemetry';
import { NullTelemetryService } from 'vs/platform/telemetry/common/telemetryUtils';
import { StorageService, InMemoryLocalStorage } from 'vs/platform/storage/common/storageService';
import { IEditorGroup, ConfirmResult, IEditorOpeningEvent } from 'vs/workbench/common/editor';
import Event, { Emitter } from 'vs/base/common/event';
import Severity from 'vs/base/common/severity';
import { IBackupFileService } from 'vs/workbench/services/backup/common/backup';
import { IConfigurationService } from 'vs/platform/configuration/common/configuration';
import { IStorageService, StorageScope } from 'vs/platform/storage/common/storage';
import { IPartService, Parts, Position as PartPosition, Dimension } from 'vs/workbench/services/part/common/partService';
import { TextModelResolverService } from 'vs/workbench/services/textmodelResolver/common/textModelResolverService';
import { ITextModelService } from 'vs/editor/common/services/resolverService';
import { IEditorInput, IEditorOptions, Position, Direction, IEditor, IResourceInput } from 'vs/platform/editor/common/editor';
import { IUntitledEditorService, UntitledEditorService } from 'vs/workbench/services/untitled/common/untitledEditorService';
import { IMessageService, IConfirmation, IConfirmationResult, IChoiceService } from 'vs/platform/message/common/message';
import { IWorkspaceContextService, IWorkspace as IWorkbenchWorkspace, WorkbenchState, IWorkspaceFolder, IWorkspaceFoldersChangeEvent } from 'vs/platform/workspace/common/workspace';
import { ILifecycleService, ShutdownEvent, ShutdownReason, StartupKind, LifecyclePhase } from 'vs/platform/lifecycle/common/lifecycle';
import { EditorStacksModel } from 'vs/workbench/common/editor/editorStacksModel';
import { ServiceCollection } from 'vs/platform/instantiation/common/serviceCollection';
import { InstantiationService } from 'vs/platform/instantiation/common/instantiationService';
import { IEditorGroupService, GroupArrangement, GroupOrientation, IEditorTabOptions, IMoveOptions } from 'vs/workbench/services/group/common/groupService';
import { TextFileService } from 'vs/workbench/services/textfile/common/textFileService';
import { FileOperationEvent, IFileService, IResolveContentOptions, FileOperationError, IFileStat, IResolveFileResult, IImportResult, FileChangesEvent, IResolveFileOptions, IContent, IUpdateContentOptions, IStreamContent, ICreateFileOptions } from 'vs/platform/files/common/files';
import { IModelService } from 'vs/editor/common/services/modelService';
import { ModeServiceImpl } from 'vs/editor/common/services/modeServiceImpl';
import { ModelServiceImpl } from 'vs/editor/common/services/modelServiceImpl';
import { IRawTextContent, ITextFileService } from 'vs/workbench/services/textfile/common/textfiles';
import { parseArgs } from 'vs/platform/environment/node/argv';
import { EnvironmentService } from 'vs/platform/environment/node/environmentService';
import { IModeService } from 'vs/editor/common/services/modeService';
import { IWorkbenchEditorService } from 'vs/workbench/services/editor/common/editorService';
import { IHistoryService } from 'vs/workbench/services/history/common/history';
import { IInstantiationService, ServicesAccessor } from 'vs/platform/instantiation/common/instantiation';
import { TestConfigurationService } from 'vs/platform/configuration/test/common/testConfigurationService';
import { IWindowsService, IWindowService, INativeOpenDialogOptions, IEnterWorkspaceResult, IMessageBoxResult, IWindowConfiguration } from 'vs/platform/windows/common/windows';
import { TestWorkspace } from 'vs/platform/workspace/test/common/testWorkspace';
import { createTextBufferFactory } from 'vs/editor/common/model/textModel';
import { IEnvironmentService } from 'vs/platform/environment/common/environment';
import { IThemeService } from 'vs/platform/theme/common/themeService';
import { isLinux } from 'vs/base/common/platform';
import { generateUuid } from 'vs/base/common/uuid';
import { TestThemeService } from 'vs/platform/theme/test/common/testThemeService';
import { IWorkspaceIdentifier, ISingleFolderWorkspaceIdentifier, isSingleFolderWorkspaceIdentifier, IWorkspaceFolderCreationData } from 'vs/platform/workspaces/common/workspaces';
import { IRecentlyOpened } from 'vs/platform/history/common/history';
import { ITextResourceConfigurationService } from 'vs/editor/common/services/resourceConfiguration';
import { IPosition, Position as EditorPosition } from 'vs/editor/common/core/position';
import { ICommandAction } from 'vs/platform/actions/common/actions';
import { IHashService } from 'vs/workbench/services/hash/common/hashService';
import { IContextKeyService } from 'vs/platform/contextkey/common/contextkey';
import { MockContextKeyService } from 'vs/platform/keybinding/test/common/mockKeybindingService';
import { ITextBufferFactory, DefaultEndOfLine, EndOfLinePreference } from 'vs/editor/common/model';
import { Range } from 'vs/editor/common/core/range';

export function createFileInput(instantiationService: IInstantiationService, resource: URI): FileEditorInput {
	return instantiationService.createInstance(FileEditorInput, resource, void 0);
}

export const TestEnvironmentService = new EnvironmentService(parseArgs(process.argv), process.execPath);

export class TestContextService implements IWorkspaceContextService {
	public _serviceBrand: any;

	private workspace: IWorkbenchWorkspace;
	private options: any;

	private _onDidChangeWorkspaceName: Emitter<void>;
	private _onDidChangeWorkspaceFolders: Emitter<IWorkspaceFoldersChangeEvent>;
	private _onDidChangeWorkbenchState: Emitter<WorkbenchState>;

	constructor(workspace: any = TestWorkspace, options: any = null) {
		this.workspace = workspace;
		this.options = options || Object.create(null);
		this._onDidChangeWorkspaceFolders = new Emitter<IWorkspaceFoldersChangeEvent>();
		this._onDidChangeWorkbenchState = new Emitter<WorkbenchState>();
	}

	public get onDidChangeWorkspaceName(): Event<void> {
		return this._onDidChangeWorkspaceName.event;
	}

	public get onDidChangeWorkspaceFolders(): Event<IWorkspaceFoldersChangeEvent> {
		return this._onDidChangeWorkspaceFolders.event;
	}

	public get onDidChangeWorkbenchState(): Event<WorkbenchState> {
		return this._onDidChangeWorkbenchState.event;
	}

	public getFolders(): IWorkspaceFolder[] {
		return this.workspace ? this.workspace.folders : [];
	}

	public getWorkbenchState(): WorkbenchState {
		if (this.workspace.configuration) {
			return WorkbenchState.WORKSPACE;
		}

		if (this.workspace.folders.length) {
			return WorkbenchState.FOLDER;
		}

		return WorkbenchState.EMPTY;
	}

	public getWorkspace(): IWorkbenchWorkspace {
		return this.workspace;
	}

	public getWorkspaceFolder(resource: URI): IWorkspaceFolder {
		return this.isInsideWorkspace(resource) ? this.workspace.folders[0] : null;
	}

	public setWorkspace(workspace: any): void {
		this.workspace = workspace;
	}

	public getOptions() {
		return this.options;
	}

	public updateOptions() {

	}

	public isInsideWorkspace(resource: URI): boolean {
		if (resource && this.workspace) {
			return paths.isEqualOrParent(resource.fsPath, this.workspace.folders[0].uri.fsPath, !isLinux /* ignorecase */);
		}

		return false;
	}

	public toResource(workspaceRelativePath: string): URI {
		return URI.file(paths.join('C:\\', workspaceRelativePath));
	}

	public isCurrentWorkspace(workspaceIdentifier: ISingleFolderWorkspaceIdentifier | IWorkspaceIdentifier): boolean {
		return isSingleFolderWorkspaceIdentifier(workspaceIdentifier) && this.pathEquals(this.workspace.folders[0].uri.fsPath, workspaceIdentifier);
	}

	private pathEquals(path1: string, path2: string): boolean {
		if (!isLinux) {
			path1 = path1.toLowerCase();
			path2 = path2.toLowerCase();
		}

		return path1 === path2;
	}
}

export class TestTextFileService extends TextFileService {
	public cleanupBackupsBeforeShutdownCalled: boolean;

	private promptPath: string;
	private confirmResult: ConfirmResult;
	private resolveTextContentError: FileOperationError;

	constructor(
		@ILifecycleService lifecycleService: ILifecycleService,
		@IWorkspaceContextService contextService: IWorkspaceContextService,
		@IConfigurationService configurationService: IConfigurationService,
		@IWorkbenchEditorService editorService: IWorkbenchEditorService,
		@IFileService fileService: IFileService,
		@IUntitledEditorService untitledEditorService: IUntitledEditorService,
		@IInstantiationService instantiationService: IInstantiationService,
		@IMessageService messageService: IMessageService,
		@IBackupFileService backupFileService: IBackupFileService,
		@IWindowsService windowsService: IWindowsService,
		@IHistoryService historyService: IHistoryService,
		@IContextKeyService contextKeyService: IContextKeyService
	) {
		super(lifecycleService, contextService, configurationService, fileService, untitledEditorService, instantiationService, messageService, TestEnvironmentService, backupFileService, windowsService, historyService, contextKeyService);
	}

	public setPromptPath(path: string): void {
		this.promptPath = path;
	}

	public setConfirmResult(result: ConfirmResult): void {
		this.confirmResult = result;
	}

	public setResolveTextContentErrorOnce(error: FileOperationError): void {
		this.resolveTextContentError = error;
	}

	public resolveTextContent(resource: URI, options?: IResolveContentOptions): TPromise<IRawTextContent> {
		if (this.resolveTextContentError) {
			const error = this.resolveTextContentError;
			this.resolveTextContentError = null;

			return TPromise.wrapError<IRawTextContent>(error);
		}

		return this.fileService.resolveContent(resource, options).then((content): IRawTextContent => {
			return {
				resource: content.resource,
				name: content.name,
				mtime: content.mtime,
				etag: content.etag,
				encoding: content.encoding,
				value: createTextBufferFactory(content.value)
			};
		});
	}

	public promptForPath(defaultPath: string): TPromise<string> {
		return TPromise.wrap(this.promptPath);
	}

	public confirmSave(resources?: URI[]): TPromise<ConfirmResult> {
		return TPromise.wrap(this.confirmResult);
	}

	public onFilesConfigurationChange(configuration: any): void {
		super.onFilesConfigurationChange(configuration);
	}

	protected cleanupBackupsBeforeShutdown(): TPromise<void> {
		this.cleanupBackupsBeforeShutdownCalled = true;
		return TPromise.as(void 0);
	}
}

export function workbenchInstantiationService(): IInstantiationService {
	let instantiationService = new TestInstantiationService(new ServiceCollection([ILifecycleService, new TestLifecycleService()]));
	instantiationService.stub(IContextKeyService, <IContextKeyService>instantiationService.createInstance(MockContextKeyService));
	instantiationService.stub(IWorkspaceContextService, new TestContextService(TestWorkspace));
	const configService = new TestConfigurationService();
	instantiationService.stub(IConfigurationService, configService);
	instantiationService.stub(ITextResourceConfigurationService, new TestTextResourceConfigurationService(configService));
	instantiationService.stub(IUntitledEditorService, instantiationService.createInstance(UntitledEditorService));
	instantiationService.stub(IStorageService, new TestStorageService());
	instantiationService.stub(IWorkbenchEditorService, new TestEditorService());
	instantiationService.stub(IPartService, new TestPartService());
	instantiationService.stub(IEditorGroupService, new TestEditorGroupService());
	instantiationService.stub(IModeService, ModeServiceImpl);
	instantiationService.stub(IHistoryService, new TestHistoryService());
	instantiationService.stub(IModelService, instantiationService.createInstance(ModelServiceImpl));
	instantiationService.stub(IFileService, new TestFileService());
	instantiationService.stub(IBackupFileService, new TestBackupFileService());
	instantiationService.stub(ITelemetryService, NullTelemetryService);
	instantiationService.stub(IMessageService, new TestMessageService());
	instantiationService.stub(IUntitledEditorService, instantiationService.createInstance(UntitledEditorService));
	instantiationService.stub(IWindowsService, new TestWindowsService());
	instantiationService.stub(ITextFileService, <ITextFileService>instantiationService.createInstance(TestTextFileService));
	instantiationService.stub(ITextModelService, <ITextModelService>instantiationService.createInstance(TextModelResolverService));
	instantiationService.stub(IEnvironmentService, TestEnvironmentService);
	instantiationService.stub(IThemeService, new TestThemeService());
	instantiationService.stub(IHashService, new TestHashService());
	instantiationService.stub(IChoiceService, {
		choose: (severity, message, options, cancelId): TPromise<number> => {
			return TPromise.as(cancelId);
		}
	} as IChoiceService);

	return instantiationService;
}

export class TestHistoryService implements IHistoryService {

	public _serviceBrand: any;

	constructor(private root?: URI) {
	}

	public reopenLastClosedEditor(): void {
	}

	public forward(acrossEditors?: boolean): void {
	}

	public back(acrossEditors?: boolean): void {
	}

	public last(): void {
	}

	public remove(input: IEditorInput | IResourceInput): void {
	}

	public clear(): void {
	}

	public getHistory(): (IEditorInput | IResourceInput)[] {
		return [];
	}

	public getLastActiveWorkspaceRoot(schemeFilter?: string): URI {
		return this.root;
	}

	public getLastActiveFile(): URI {
		return void 0;
	}
}

export class TestMessageService implements IMessageService {

	public _serviceBrand: any;

	private counter: number;

	constructor() {
		this.counter = 0;
	}

	public show(sev: Severity, message: any): () => void {
		this.counter++;

		return null;
	}

	public getCounter() {
		return this.counter;
	}

	public hideAll(): void {
		// No-op
	}

	public confirm(confirmation: IConfirmation): TPromise<boolean> {
		return TPromise.wrap(false);
	}

	public confirmWithCheckbox(confirmation: IConfirmation): Promise<IConfirmationResult> {
		return TPromise.as({ confirmed: false });
	}
}

export class TestPartService implements IPartService {

	public _serviceBrand: any;

	private _onTitleBarVisibilityChange = new Emitter<void>();
	private _onEditorLayout = new Emitter<Dimension>();

	public get onTitleBarVisibilityChange(): Event<void> {
		return this._onTitleBarVisibilityChange.event;
	}

	public get onEditorLayout(): Event<Dimension> {
		return this._onEditorLayout.event;
	}

	public layout(): void { }

	public isCreated(): boolean {
		return true;
	}

	public hasFocus(part: Parts): boolean {
		return false;
	}

	public isVisible(part: Parts): boolean {
		return true;
	}

	public getContainer(part: Parts): HTMLElement {
		return null;
	}

	public isTitleBarHidden(): boolean {
		return false;
	}

	public getTitleBarOffset(): number {
		return 0;
	}

	public isStatusBarHidden(): boolean {
		return false;
	}

	public isActivityBarHidden(): boolean {
		return false;
	}

	public setActivityBarHidden(hidden: boolean): void { }

	public isSideBarHidden(): boolean {
		return false;
	}

	public setSideBarHidden(hidden: boolean): TPromise<void> { return TPromise.as(null); }

	public isPanelHidden(): boolean {
		return false;
	}

	public setPanelHidden(hidden: boolean): TPromise<void> { return TPromise.as(null); }

	public toggleMaximizedPanel(): void { }

	public isPanelMaximized(): boolean {
		return false;
	}

	public getSideBarPosition() {
		return 0;
	}

	public getPanelPosition() {
		return 0;
	}

	public setPanelPosition(position: PartPosition): TPromise<void> {
		return TPromise.as(null);
	}

	public addClass(clazz: string): void { }
	public removeClass(clazz: string): void { }
	public getWorkbenchElementId(): string { return ''; }

	public toggleZenMode(): void { }

	public resizePart(part: Parts, sizeChange: number): void { }
}

export class TestStorageService implements IStorageService {
	public _serviceBrand: any;

	private storage: StorageService;

	constructor() {
		let context = new TestContextService();
		this.storage = new StorageService(new InMemoryLocalStorage(), null, context.getWorkspace().id);
	}

	store(key: string, value: any, scope: StorageScope = StorageScope.GLOBAL): void {
		this.storage.store(key, value, scope);
	}

	remove(key: string, scope: StorageScope = StorageScope.GLOBAL): void {
		this.storage.remove(key, scope);
	}

	get(key: string, scope: StorageScope = StorageScope.GLOBAL, defaultValue?: string): string {
		return this.storage.get(key, scope, defaultValue);
	}

	getInteger(key: string, scope: StorageScope = StorageScope.GLOBAL, defaultValue?: number): number {
		return this.storage.getInteger(key, scope, defaultValue);
	}

	getBoolean(key: string, scope: StorageScope = StorageScope.GLOBAL, defaultValue?: boolean): boolean {
		return this.storage.getBoolean(key, scope, defaultValue);
	}
}

export class TestEditorGroupService implements IEditorGroupService {
	public _serviceBrand: any;

	private stacksModel: EditorStacksModel;

	private _onEditorsChanged: Emitter<void>;
	private _onEditorOpening: Emitter<IEditorOpeningEvent>;
	private _onEditorOpenFail: Emitter<IEditorInput>;
	private _onEditorsMoved: Emitter<void>;
	private _onGroupOrientationChanged: Emitter<void>;
	private _onTabOptionsChanged: Emitter<IEditorTabOptions>;

	constructor(callback?: (method: string) => void) {
		this._onEditorsMoved = new Emitter<void>();
		this._onEditorsChanged = new Emitter<void>();
		this._onEditorOpening = new Emitter<IEditorOpeningEvent>();
		this._onGroupOrientationChanged = new Emitter<void>();
		this._onEditorOpenFail = new Emitter<IEditorInput>();
		this._onTabOptionsChanged = new Emitter<IEditorTabOptions>();

		let services = new ServiceCollection();

		services.set(IStorageService, new TestStorageService());
		services.set(IConfigurationService, new TestConfigurationService());
		services.set(IWorkspaceContextService, new TestContextService());
		const lifecycle = new TestLifecycleService();
		services.set(ILifecycleService, lifecycle);
		services.set(ITelemetryService, NullTelemetryService);

		let inst = new InstantiationService(services);

		this.stacksModel = inst.createInstance(EditorStacksModel, true);
	}

	public fireChange(): void {
		this._onEditorsChanged.fire();
	}

	public get onEditorsChanged(): Event<void> {
		return this._onEditorsChanged.event;
	}

	public get onEditorOpening(): Event<IEditorOpeningEvent> {
		return this._onEditorOpening.event;
	}

	public get onEditorOpenFail(): Event<IEditorInput> {
		return this._onEditorOpenFail.event;
	}

	public get onEditorGroupMoved(): Event<void> {
		return this._onEditorsMoved.event;
	}

	public get onGroupOrientationChanged(): Event<void> {
		return this._onGroupOrientationChanged.event;
	}

	public get onTabOptionsChanged(): Event<IEditorTabOptions> {
		return this._onTabOptionsChanged.event;
	}

	public focusGroup(group: IEditorGroup): void;
	public focusGroup(position: Position): void;
	public focusGroup(arg1: any): void {

	}

	public activateGroup(group: IEditorGroup): void;
	public activateGroup(position: Position): void;
	public activateGroup(arg1: any): void {

	}

	public moveGroup(from: IEditorGroup, to: IEditorGroup): void;
	public moveGroup(from: Position, to: Position): void;
	public moveGroup(arg1: any, arg2: any): void {

	}

	public arrangeGroups(arrangement: GroupArrangement): void {

	}

	public setGroupOrientation(orientation: GroupOrientation): void {

	}

	public getGroupOrientation(): GroupOrientation {
		return 'vertical';
	}

	public resizeGroup(position: Position, groupSizeChange: number): void {

	}

	public pinEditor(group: IEditorGroup, input: IEditorInput): void;
	public pinEditor(position: Position, input: IEditorInput): void;
	public pinEditor(arg1: any, input: IEditorInput): void {
	}

	public moveEditor(input: IEditorInput, from: IEditorGroup, to: IEditorGroup, moveOptions?: IMoveOptions): void;
	public moveEditor(input: IEditorInput, from: Position, to: Position, moveOptions?: IMoveOptions): void;
	public moveEditor(input: IEditorInput, from: any, to: any, moveOptions?: IMoveOptions): void {
	}

	public getStacksModel(): EditorStacksModel {
		return this.stacksModel;
	}

	public getTabOptions(): IEditorTabOptions {
		return {};
	}

	public invokeWithinEditorContext<T>(fn: (accessor: ServicesAccessor) => T): T {
		return fn(null);
	}
}

export class TestEditorService implements IWorkbenchEditorService {
	public _serviceBrand: any;

	public activeEditorInput: IEditorInput;
	public activeEditorOptions: IEditorOptions;
	public activeEditorPosition: Position;
	public mockLineNumber: number;
	public mockSelectedText: string;

	private callback: (method: string) => void;

	constructor(callback?: (method: string) => void) {
		this.callback = callback || ((s: string) => { });
		this.mockLineNumber = 15;
		this.mockSelectedText = 'selected text';
	}

	public openEditors(inputs: any[]): Promise {
		return TPromise.as([]);
	}

	public replaceEditors(editors: any[]): TPromise<IEditor[]> {
		return TPromise.as([]);
	}

	public closeEditors(position: Position, filter?: { except?: IEditorInput, direction?: Direction, unmodifiedOnly?: boolean }): TPromise<void> {
		return TPromise.as(null);
	}

	public closeAllEditors(except?: Position): TPromise<void> {
		return TPromise.as(null);
	}

	public getActiveEditor(): IEditor {
		this.callback('getActiveEditor');

		return {
			input: null,
			options: null,
			position: null,
			getId: () => { return null; },
			getControl: () => {
				return {
					getSelection: () => { return { positionLineNumber: this.mockLineNumber }; },
					getModel: () => { return { getValueInRange: () => this.mockSelectedText }; }
				};
			},
			focus: () => { },
			isVisible: () => { return true; }
		};
	}

	public getActiveEditorInput(): IEditorInput {
		this.callback('getActiveEditorInput');

		return this.activeEditorInput;
	}

	public getVisibleEditors(): IEditor[] {
		this.callback('getVisibleEditors');

		return [];
	}

	public openEditor(input: any, options?: any, position?: any): Promise {
		this.callback('openEditor');

		this.activeEditorInput = input;
		this.activeEditorOptions = options;
		this.activeEditorPosition = position;

		return TPromise.as(null);
	}

	public closeEditor(position: Position, input: IEditorInput): TPromise<void> {
		this.callback('closeEditor');

		return TPromise.as(null);
	}

	public createInput(input: IResourceInput): IEditorInput {
		return null;
	}
}

export class TestFileService implements IFileService {

	public _serviceBrand: any;

	private _onFileChanges: Emitter<FileChangesEvent>;
	private _onAfterOperation: Emitter<FileOperationEvent>;

	private content = 'Hello Html';

	constructor() {
		this._onFileChanges = new Emitter<FileChangesEvent>();
		this._onAfterOperation = new Emitter<FileOperationEvent>();
	}

	public setContent(content: string): void {
		this.content = content;
	}

	public getContent(): string {
		return this.content;
	}

	public get onFileChanges(): Event<FileChangesEvent> {
		return this._onFileChanges.event;
	}

	public fireFileChanges(event: FileChangesEvent): void {
		this._onFileChanges.fire(event);
	}

	public get onAfterOperation(): Event<FileOperationEvent> {
		return this._onAfterOperation.event;
	}

	public fireAfterOperation(event: FileOperationEvent): void {
		this._onAfterOperation.fire(event);
	}

	resolveFile(resource: URI, options?: IResolveFileOptions): TPromise<IFileStat> {
		return TPromise.as({
			resource,
			etag: Date.now().toString(),
			encoding: 'utf8',
			mtime: Date.now(),
			isDirectory: false,
			hasChildren: false,
			name: paths.basename(resource.fsPath)
		});
	}

	resolveFiles(toResolve: { resource: URI, options?: IResolveFileOptions }[]): TPromise<IResolveFileResult[]> {
		return TPromise.join(toResolve.map(resourceAndOption => this.resolveFile(resourceAndOption.resource, resourceAndOption.options))).then(stats => stats.map(stat => ({ stat, success: true })));
	}

	existsFile(resource: URI): TPromise<boolean> {
		return TPromise.as(null);
	}

	resolveContent(resource: URI, options?: IResolveContentOptions): TPromise<IContent> {
		return TPromise.as({
			resource: resource,
			value: this.content,
			etag: 'index.txt',
			encoding: 'utf8',
			mtime: Date.now(),
			name: paths.basename(resource.fsPath)
		});
	}

	resolveStreamContent(resource: URI, options?: IResolveContentOptions): TPromise<IStreamContent> {
		return TPromise.as({
			resource: resource,
			value: {
				on: (event: string, callback: Function): void => {
					if (event === 'data') {
						callback(this.content);
					}
					if (event === 'end') {
						callback();
					}
				}
			},
			etag: 'index.txt',
			encoding: 'utf8',
			mtime: Date.now(),
			name: paths.basename(resource.fsPath)
		});
	}

	updateContent(resource: URI, value: string, options?: IUpdateContentOptions): TPromise<IFileStat> {
		return TPromise.timeout(1).then(() => {
			return {
				resource,
				etag: 'index.txt',
				encoding: 'utf8',
				mtime: Date.now(),
				isDirectory: false,
				hasChildren: false,
				name: paths.basename(resource.fsPath)
			};
		});
	}

	moveFile(source: URI, target: URI, overwrite?: boolean): TPromise<IFileStat> {
		return TPromise.as(null);
	}

	copyFile(source: URI, target: URI, overwrite?: boolean): TPromise<IFileStat> {
		return TPromise.as(null);
	}

	createFile(resource: URI, content?: string, options?: ICreateFileOptions): TPromise<IFileStat> {
		return TPromise.as(null);
	}

	createFolder(resource: URI): TPromise<IFileStat> {
		return TPromise.as(null);
	}

	rename(resource: URI, newName: string): TPromise<IFileStat> {
		return TPromise.as(null);
	}

	touchFile(resource: URI): TPromise<IFileStat> {
		return TPromise.as(null);
	}

	canHandleResource(resource: URI): boolean {
		return resource.scheme === 'file';
	}

	del(resource: URI, useTrash?: boolean): TPromise<void> {
		return TPromise.as(null);
	}

	importFile(source: URI, targetFolder: URI): TPromise<IImportResult> {
		return TPromise.as(null);
	}

	watchFileChanges(resource: URI): void {
	}

	unwatchFileChanges(resource: URI): void {
	}

	updateOptions(options: any): void {
	}

	getEncoding(resource: URI): string {
		return 'utf8';
	}

	dispose(): void {
	}
}

export class TestBackupFileService implements IBackupFileService {
	public _serviceBrand: any;

	public backupEnabled: boolean;

	public hasBackups(): TPromise<boolean> {
		return TPromise.as(false);
	}

	public hasBackup(resource: URI): TPromise<boolean> {
		return TPromise.as(false);
	}

	public loadBackupResource(resource: URI): TPromise<URI> {
		return this.hasBackup(resource).then(hasBackup => {
			if (hasBackup) {
				return this.toBackupResource(resource);
			}

			return void 0;
		});
	}

	public registerResourceForBackup(resource: URI): TPromise<void> {
		return TPromise.as(void 0);
	}

	public deregisterResourceForBackup(resource: URI): TPromise<void> {
		return TPromise.as(void 0);
	}

	public toBackupResource(resource: URI): URI {
		return null;
	}

	public backupResource(resource: URI, content: string): TPromise<void> {
		return TPromise.as(void 0);
	}

	public getWorkspaceFileBackups(): TPromise<URI[]> {
		return TPromise.as([]);
	}

<<<<<<< HEAD
	public parseBackupContent(rawText: IRawTextSource): string {
		return Array.isArray(rawText.lines) ? rawText.lines.join('\n') : rawText.lines.text;
=======
	public parseBackupContent(textBufferFactory: ITextBufferFactory): string {
		const textBuffer = textBufferFactory.create(DefaultEndOfLine.LF);
		const lineCount = textBuffer.getLineCount();
		const range = new Range(1, 1, lineCount, textBuffer.getLineLength(lineCount) + 1);
		return textBuffer.getValueInRange(range, EndOfLinePreference.TextDefined);
>>>>>>> a6d229ad
	}

	public discardResourceBackup(resource: URI): TPromise<void> {
		return TPromise.as(void 0);
	}

	public discardAllWorkspaceBackups(): TPromise<void> {
		return TPromise.as(void 0);
	}
}

export class TestWindowService implements IWindowService {

	public _serviceBrand: any;

	onDidChangeFocus: Event<boolean>;

	isFocused(): TPromise<boolean> {
		return TPromise.as(false);
	}

	getConfiguration(): IWindowConfiguration {
		return Object.create(null);
	}

	getCurrentWindowId(): number {
		return 0;
	}

	pickFileFolderAndOpen(options: INativeOpenDialogOptions): TPromise<void> {
		return TPromise.as(void 0);
	}

	pickFileAndOpen(options: INativeOpenDialogOptions): TPromise<void> {
		return TPromise.as(void 0);
	}

	pickFolderAndOpen(options: INativeOpenDialogOptions): TPromise<void> {
		return TPromise.as(void 0);
	}

	pickWorkspaceAndOpen(options: INativeOpenDialogOptions): TPromise<void> {
		return TPromise.as(void 0);
	}

	reloadWindow(): TPromise<void> {
		return TPromise.as(void 0);
	}

	openDevTools(): TPromise<void> {
		return TPromise.as(void 0);
	}

	toggleDevTools(): TPromise<void> {
		return TPromise.as(void 0);
	}

	closeWorkspace(): TPromise<void> {
		return TPromise.as(void 0);
	}

	createAndEnterWorkspace(folders?: IWorkspaceFolderCreationData[], path?: string): TPromise<IEnterWorkspaceResult> {
		return TPromise.as(void 0);
	}

	saveAndEnterWorkspace(path: string): TPromise<IEnterWorkspaceResult> {
		return TPromise.as(void 0);
	}

	toggleFullScreen(): TPromise<void> {
		return TPromise.as(void 0);
	}

	setRepresentedFilename(fileName: string): TPromise<void> {
		return TPromise.as(void 0);
	}

	getRecentlyOpened(): TPromise<IRecentlyOpened> {
		return TPromise.as(void 0);
	}

	focusWindow(): TPromise<void> {
		return TPromise.as(void 0);
	}

	closeWindow(): TPromise<void> {
		return TPromise.as(void 0);
	}

	setDocumentEdited(flag: boolean): TPromise<void> {
		return TPromise.as(void 0);
	}

	onWindowTitleDoubleClick(): TPromise<void> {
		return TPromise.as(void 0);
	}

	show(): TPromise<void> {
		return TPromise.as(void 0);
	}

	showMessageBox(options: Electron.MessageBoxOptions): TPromise<IMessageBoxResult> {
		return TPromise.wrap({ button: 0 });
	}

	showSaveDialog(options: Electron.SaveDialogOptions): TPromise<string> {
		return TPromise.wrap(void 0);
	}

	showOpenDialog(options: Electron.OpenDialogOptions): TPromise<string[]> {
		return TPromise.wrap(void 0);
	}

	updateTouchBar(items: ICommandAction[][]): Promise<void> {
		return TPromise.as(void 0);
	}
}

export class TestLifecycleService implements ILifecycleService {

	public _serviceBrand: any;

	public phase: LifecyclePhase;
	public startupKind: StartupKind;

	private _onWillShutdown = new Emitter<ShutdownEvent>();
	private _onShutdown = new Emitter<ShutdownReason>();

	when(): Thenable<void> {
		return TPromise.as(void 0);
	}

	public fireShutdown(reason = ShutdownReason.QUIT): void {
		this._onShutdown.fire(reason);
	}

	public fireWillShutdown(event: ShutdownEvent): void {
		this._onWillShutdown.fire(event);
	}

	public get onWillShutdown(): Event<ShutdownEvent> {
		return this._onWillShutdown.event;
	}

	public get onShutdown(): Event<ShutdownReason> {
		return this._onShutdown.event;
	}
}

export class TestWindowsService implements IWindowsService {

	_serviceBrand: any;

	public windowCount = 1;

	onWindowOpen: Event<number>;
	onWindowFocus: Event<number>;
	onWindowBlur: Event<number>;

	isFocused(windowId: number): TPromise<boolean> {
		return TPromise.as(false);
	}

	pickFileFolderAndOpen(options: INativeOpenDialogOptions): TPromise<void> {
		return TPromise.as(void 0);
	}

	pickFileAndOpen(options: INativeOpenDialogOptions): TPromise<void> {
		return TPromise.as(void 0);
	}

	pickFolderAndOpen(options: INativeOpenDialogOptions): TPromise<void> {
		return TPromise.as(void 0);
	}

	pickWorkspaceAndOpen(options: INativeOpenDialogOptions): TPromise<void> {
		return TPromise.as(void 0);
	}

	reloadWindow(windowId: number): TPromise<void> {
		return TPromise.as(void 0);
	}

	openDevTools(windowId: number): TPromise<void> {
		return TPromise.as(void 0);
	}

	toggleDevTools(windowId: number): TPromise<void> {
		return TPromise.as(void 0);
	}

	closeWorkspace(windowId: number): TPromise<void> {
		return TPromise.as(void 0);
	}

	createAndEnterWorkspace(windowId: number, folders?: IWorkspaceFolderCreationData[], path?: string): TPromise<IEnterWorkspaceResult> {
		return TPromise.as(void 0);
	}

	saveAndEnterWorkspace(windowId: number, path: string): TPromise<IEnterWorkspaceResult> {
		return TPromise.as(void 0);
	}

	toggleFullScreen(windowId: number): TPromise<void> {
		return TPromise.as(void 0);
	}

	setRepresentedFilename(windowId: number, fileName: string): TPromise<void> {
		return TPromise.as(void 0);
	}

	addRecentlyOpened(files: string[]): TPromise<void> {
		return TPromise.as(void 0);
	}

	removeFromRecentlyOpened(paths: string[]): TPromise<void> {
		return TPromise.as(void 0);
	}

	clearRecentlyOpened(): TPromise<void> {
		return TPromise.as(void 0);
	}

	getRecentlyOpened(windowId: number): TPromise<IRecentlyOpened> {
		return TPromise.as(void 0);
	}

	focusWindow(windowId: number): TPromise<void> {
		return TPromise.as(void 0);
	}

	closeWindow(windowId: number): TPromise<void> {
		return TPromise.as(void 0);
	}

	isMaximized(windowId: number): TPromise<boolean> {
		return TPromise.as(void 0);
	}

	maximizeWindow(windowId: number): TPromise<void> {
		return TPromise.as(void 0);
	}

	unmaximizeWindow(windowId: number): TPromise<void> {
		return TPromise.as(void 0);
	}

	onWindowTitleDoubleClick(windowId: number): TPromise<void> {
		return TPromise.as(void 0);
	}

	setDocumentEdited(windowId: number, flag: boolean): TPromise<void> {
		return TPromise.as(void 0);
	}

	quit(): TPromise<void> {
		return TPromise.as(void 0);
	}

	relaunch(options: { addArgs?: string[], removeArgs?: string[] }): TPromise<void> {
		return TPromise.as(void 0);
	}

	whenSharedProcessReady(): TPromise<void> {
		return TPromise.as(void 0);
	}

	toggleSharedProcess(): TPromise<void> {
		return TPromise.as(void 0);
	}

	// Global methods
	openWindow(paths: string[], options?: { forceNewWindow?: boolean, forceReuseWindow?: boolean, forceOpenWorkspaceAsFile?: boolean }): TPromise<void> {
		return TPromise.as(void 0);
	}

	openNewWindow(): TPromise<void> {
		return TPromise.as(void 0);
	}

	showWindow(windowId: number): TPromise<void> {
		return TPromise.as(void 0);
	}

	getWindows(): TPromise<{ id: number; workspace?: IWorkspaceIdentifier; folderPath?: string; title: string; filename?: string; }[]> {
		return TPromise.as(void 0);
	}

	getWindowCount(): TPromise<number> {
		return TPromise.as(this.windowCount);
	}

	log(severity: string, ...messages: string[]): TPromise<void> {
		return TPromise.as(void 0);
	}

	showItemInFolder(path: string): TPromise<void> {
		return TPromise.as(void 0);
	}

	showPreviousWindowTab(): Promise<void> {
		return TPromise.as(void 0);
	}

	showNextWindowTab(): Promise<void> {
		return TPromise.as(void 0);
	}

	moveWindowTabToNewWindow(): Promise<void> {
		return TPromise.as(void 0);
	}

	mergeAllWindowTabs(): Promise<void> {
		return TPromise.as(void 0);
	}

	toggleWindowTabsBar(): Promise<void> {
		return TPromise.as(void 0);
	}

	updateTouchBar(windowId: number, items: ICommandAction[][]): Promise<void> {
		return TPromise.as(void 0);
	}

	// This needs to be handled from browser process to prevent
	// foreground ordering issues on Windows
	openExternal(url: string): TPromise<boolean> {
		return TPromise.as(true);
	}

	// TODO: this is a bit backwards
	startCrashReporter(config: Electron.CrashReporterStartOptions): TPromise<void> {
		return TPromise.as(void 0);
	}

	showMessageBox(windowId: number, options: Electron.MessageBoxOptions): TPromise<IMessageBoxResult> {
		return TPromise.as(void 0);
	}

	showSaveDialog(windowId: number, options: Electron.SaveDialogOptions): TPromise<string> {
		return TPromise.as(void 0);
	}

	showOpenDialog(windowId: number, options: Electron.OpenDialogOptions): TPromise<string[]> {
		return TPromise.as(void 0);
	}
}

export class TestTextResourceConfigurationService implements ITextResourceConfigurationService {

	_serviceBrand: any;

	constructor(private configurationService = new TestConfigurationService()) {
	}

	public onDidChangeConfiguration() {
		return { dispose() { } };
	}

	getValue<T>(resource: URI, arg2?: any, arg3?: any): T {
		const position: IPosition = EditorPosition.isIPosition(arg2) ? arg2 : null;
		const section: string = position ? (typeof arg3 === 'string' ? arg3 : void 0) : (typeof arg2 === 'string' ? arg2 : void 0);
		return this.configurationService.getValue(section, { resource });
	}
}

export class TestHashService implements IHashService {
	_serviceBrand: any;

	createSHA1(content: string): string {
		return content;
	}
}

export function getRandomTestPath(tmpdir: string, ...segments: string[]): string {
	return paths.join(tmpdir, ...segments, generateUuid());
}<|MERGE_RESOLUTION|>--- conflicted
+++ resolved
@@ -865,16 +865,11 @@
 		return TPromise.as([]);
 	}
 
-<<<<<<< HEAD
-	public parseBackupContent(rawText: IRawTextSource): string {
-		return Array.isArray(rawText.lines) ? rawText.lines.join('\n') : rawText.lines.text;
-=======
 	public parseBackupContent(textBufferFactory: ITextBufferFactory): string {
 		const textBuffer = textBufferFactory.create(DefaultEndOfLine.LF);
 		const lineCount = textBuffer.getLineCount();
 		const range = new Range(1, 1, lineCount, textBuffer.getLineLength(lineCount) + 1);
 		return textBuffer.getValueInRange(range, EndOfLinePreference.TextDefined);
->>>>>>> a6d229ad
 	}
 
 	public discardResourceBackup(resource: URI): TPromise<void> {
